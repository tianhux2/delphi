--- conflicted
+++ resolved
@@ -9,16 +9,6 @@
 from simple_parsing import ArgumentParser
 
 from delphi.clients import Offline
-<<<<<<< HEAD
-from delphi.config import ExperimentConfig, FeatureConfig
-from delphi.explainers import DefaultExplainer
-from delphi.features import (
-    FeatureDataset,
-    FeatureLoader
-)
-from delphi.features.constructors import default_constructor
-from delphi.features.samplers import sample
-=======
 from delphi.config import ExperimentConfig, LatentConfig
 from delphi.explainers import DefaultExplainer
 from delphi.latents import (
@@ -27,7 +17,6 @@
 )
 from delphi.latents.constructors import default_constructor
 from delphi.latents.samplers import sample
->>>>>>> 4529afa5
 from delphi.pipeline import Pipe,Pipeline, process_wrapper
 from delphi.scorers import FuzzingScorer, DetectionScorer
 
@@ -42,17 +31,10 @@
     n_latents = args.latents  
     start_latent = args.start_latent
     sae_model = args.model
-<<<<<<< HEAD
-    feature_dict = {f"{module}": torch.arange(start_feature,start_feature+n_features)}
-    dataset = FeatureDataset(
-        raw_dir="raw_features",
-        cfg=feature_cfg,
-=======
     latent_dict = {f"{module}": torch.arange(start_latent,start_latent+n_latents)}
     dataset = LatentDataset(
         raw_dir="raw_latents",
         cfg=latent_cfg,
->>>>>>> 4529afa5
         modules=[module],
         latents=latent_dict,
     )
