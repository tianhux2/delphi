from functools import partial
from .model import JumpReLUSAE
from typing import List, Dict
<<<<<<< HEAD

from ..OpenAI.model import ACTIVATIONS_CLASSES, TopK
=======
import torch
>>>>>>> 6c5858e6
from ..wrapper import AutoencoderLatents
DEVICE = "cuda:0"


<<<<<<< HEAD
def load_gemma_autoencoders(model, ae_layers: list[int],average_l0s: Dict[int,int],size:str,type:str):
=======


def load_gemma_autoencoders(model, ae_layers: list[int],average_l0s: Dict[int,int],size:str,type:str,randomize:bool=False):
>>>>>>> 6c5858e6
    submodules = {}

    for layer in ae_layers:
        if randomize:
            d_model = model.config.hidden_size 
            d_sae = 131072
            sae = JumpReLUSAE(d_model,d_sae)
            #Randomize the weights
            sae.W_enc.data.uniform_(-1,1)
            sae.W_dec.data.uniform_(-1,1)
            # This does not work
            sae.threshold.data.uniform_(-1,1)
            sae.b_enc.data.uniform_(-1,1)
            sae.b_dec.data.uniform_(-1,1)
        else:
            path = f"layer_{layer}/width_{size}/average_l0_{average_l0s[layer]}"
            sae = JumpReLUSAE.from_pretrained(path,type,"cuda")
            
        sae.half()
        def _forward(sae, x):
            encoded = sae.encode(x)
            return encoded
        if type == "res":
            submodule = model.model.layers[layer]
        elif type == "mlp":
            submodule = model.model.layers[layer].post_feedforward_layernorm
        submodule.ae = AutoencoderLatents(
            sae, partial(_forward, sae), width=sae.W_enc.shape[1]
        )

        submodules[submodule.path] = submodule

    with model.edit(" ") as edited:
        for _, submodule in submodules.items():
            if type == "res":
                acts = submodule.output[0]
            else:
                acts = submodule.output
            submodule.ae(acts, hook=True)

<<<<<<< HEAD
    return submodules


def load_gemma_topk_latents(model, ae_layers: list[int], k: int):
    submodules = {}

    for layer in ae_layers:
        
        topk = TopK(k, postact_fn=ACTIVATIONS_CLASSES["Identity"]())
        def _forward(x):
            return topk(x)
        
        submodule = model.model.layers[layer]
        
        submodule.ae = AutoencoderLatents(
            None, _forward, width=submodule.mlp.gate_proj.in_features
        )

        submodules[submodule.path] = submodule

    with model.edit() as edited:
        for _, submodule in submodules.items():
            acts = submodule.output[0]
            submodule.ae(acts, hook=True)

        return edited, submodules
=======
    return submodules, edited
>>>>>>> 6c5858e6
<|MERGE_RESOLUTION|>--- conflicted
+++ resolved
@@ -1,23 +1,14 @@
 from functools import partial
 from .model import JumpReLUSAE
 from typing import List, Dict
-<<<<<<< HEAD
-
-from ..OpenAI.model import ACTIVATIONS_CLASSES, TopK
-=======
 import torch
->>>>>>> 6c5858e6
 from ..wrapper import AutoencoderLatents
 DEVICE = "cuda:0"
 
 
-<<<<<<< HEAD
-def load_gemma_autoencoders(model, ae_layers: list[int],average_l0s: Dict[int,int],size:str,type:str):
-=======
 
 
 def load_gemma_autoencoders(model, ae_layers: list[int],average_l0s: Dict[int,int],size:str,type:str,randomize:bool=False):
->>>>>>> 6c5858e6
     submodules = {}
 
     for layer in ae_layers:
@@ -58,33 +49,4 @@
                 acts = submodule.output
             submodule.ae(acts, hook=True)
 
-<<<<<<< HEAD
-    return submodules
-
-
-def load_gemma_topk_latents(model, ae_layers: list[int], k: int):
-    submodules = {}
-
-    for layer in ae_layers:
-        
-        topk = TopK(k, postact_fn=ACTIVATIONS_CLASSES["Identity"]())
-        def _forward(x):
-            return topk(x)
-        
-        submodule = model.model.layers[layer]
-        
-        submodule.ae = AutoencoderLatents(
-            None, _forward, width=submodule.mlp.gate_proj.in_features
-        )
-
-        submodules[submodule.path] = submodule
-
-    with model.edit() as edited:
-        for _, submodule in submodules.items():
-            acts = submodule.output[0]
-            submodule.ae(acts, hook=True)
-
-        return edited, submodules
-=======
-    return submodules, edited
->>>>>>> 6c5858e6
+    return submodules, edited